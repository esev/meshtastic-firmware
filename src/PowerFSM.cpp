--- conflicted
+++ resolved
@@ -171,21 +171,17 @@
 
 void PowerFSM_setup()
 {
+    bool isRouter = radioConfig.preferences.is_router;
+        
     // If we are not a router and we already have AC power go to POWER state after init, otherwise go to ON
     // We assume routers might be powered all the time, but from a low current (solar) source
-<<<<<<< HEAD
-=======
-    bool isLowPower = radioConfig.preferences.is_low_power;
+    bool isLowPower = radioConfig.preferences.is_low_power || isRouter;
 
     /* To determine if we're externally powered, assumptions
         1) If we're powered up and there's no battery, we must be getting power externally.
         2) If we detect USB power from the power management chip, we must be getting power externally.
     */
     bool hasPower = (powerStatus && !powerStatus->getHasBattery()) || (!isLowPower && powerStatus && powerStatus->getHasUSB());
->>>>>>> e5457781
-    bool isRouter = radioConfig.preferences.is_router;
-    bool isLowPower = radioConfig.preferences.is_low_power || isRouter;
-    bool hasPower = !isLowPower && powerStatus && powerStatus->getHasUSB();
 
     DEBUG_MSG("PowerFSM init, USB power=%d\n", hasPower);
     powerFSM.add_timed_transition(&stateBOOT, hasPower ? &statePOWER : &stateON, 3 * 1000, NULL, "boot timeout");
