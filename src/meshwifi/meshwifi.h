#pragma once

#include "configuration.h"
#include <Arduino.h>
#include <functional>

#ifdef HAS_WIFI
#include <WiFi.h>
<<<<<<< HEAD
#endif
=======
#include <DNSServer.h>
>>>>>>> b203c95d

void initWifi();

void deinitWifi();

<<<<<<< HEAD
bool isWifiAvailable();
=======
void WiFiEvent(WiFiEvent_t event);

bool isWifiAvailable();

void handleDNSResponse();
>>>>>>> b203c95d
<|MERGE_RESOLUTION|>--- conflicted
+++ resolved
@@ -6,22 +6,13 @@
 
 #ifdef HAS_WIFI
 #include <WiFi.h>
-<<<<<<< HEAD
+#include <DNSServer.h>
 #endif
-=======
-#include <DNSServer.h>
->>>>>>> b203c95d
 
 void initWifi();
+void deinitWifi();
+bool isWifiAvailable();
 
-void deinitWifi();
-
-<<<<<<< HEAD
-bool isWifiAvailable();
-=======
 void WiFiEvent(WiFiEvent_t event);
 
-bool isWifiAvailable();
-
-void handleDNSResponse();
->>>>>>> b203c95d
+void handleDNSResponse();