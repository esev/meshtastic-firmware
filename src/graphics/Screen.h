--- conflicted
+++ resolved
@@ -389,11 +389,7 @@
     SH1106Wire dispdev;
 #elif defined(USE_SSD1306)
     SSD1306Wire dispdev;
-<<<<<<< HEAD
-#elif defined(ST7735_CS) || defined(ILI9341_DRIVER) || defined(USE_ST7789)
-=======
 #elif defined(ST7735_CS) || defined(ILI9341_DRIVER) || defined(ST7789_CS)
->>>>>>> 939a359e
     TFTDisplay dispdev;
 #elif defined(USE_EINK)
     EInkDisplay dispdev;
