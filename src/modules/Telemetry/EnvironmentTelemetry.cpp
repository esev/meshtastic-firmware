#include "configuration.h"

#if !MESHTASTIC_EXCLUDE_ENVIRONMENTAL_SENSOR

#include "../mesh/generated/meshtastic/telemetry.pb.h"
#include "Default.h"
#include "EnvironmentTelemetry.h"
#include "MeshService.h"
#include "NodeDB.h"
#include "PowerFSM.h"
#include "RTC.h"
#include "Router.h"
#include "main.h"
#include "power.h"
#include "sleep.h"
#include "target_specific.h"
#include <OLEDDisplay.h>
#include <OLEDDisplayUi.h>

// Sensors
#include "Sensor/BME280Sensor.h"
#include "Sensor/BME680Sensor.h"
#include "Sensor/BMP085Sensor.h"
#include "Sensor/BMP280Sensor.h"
#include "Sensor/LPS22HBSensor.h"
#include "Sensor/MCP9808Sensor.h"
#include "Sensor/RCWL9620Sensor.h"
#include "Sensor/SHT31Sensor.h"
#include "Sensor/SHTC3Sensor.h"
#include "Sensor/VEML7700Sensor.h"

BMP085Sensor bmp085Sensor;
BMP280Sensor bmp280Sensor;
BME280Sensor bme280Sensor;
BME680Sensor bme680Sensor;
MCP9808Sensor mcp9808Sensor;
SHTC3Sensor shtc3Sensor;
LPS22HBSensor lps22hbSensor;
SHT31Sensor sht31Sensor;
<<<<<<< HEAD
VEML7700Sensor veml7700Sensor;
=======
RCWL9620Sensor rcwl9620Sensor;
>>>>>>> cbf20e4c

#define FAILED_STATE_SENSOR_READ_MULTIPLIER 10
#define DISPLAY_RECEIVEID_MEASUREMENTS_ON_SCREEN true

#include "graphics/ScreenFonts.h"

int32_t EnvironmentTelemetryModule::runOnce()
{
    if (sleepOnNextExecution == true) {
        sleepOnNextExecution = false;
        uint32_t nightyNightMs = Default::getConfiguredOrDefaultMs(moduleConfig.telemetry.environment_update_interval);
        LOG_DEBUG("Sleeping for %ims, then awaking to send metrics again.\n", nightyNightMs);
        doDeepSleep(nightyNightMs, true);
    }

    uint32_t result = UINT32_MAX;
    /*
        Uncomment the preferences below if you want to use the module
        without having to configure it from the PythonAPI or WebUI.
    */

    // moduleConfig.telemetry.environment_measurement_enabled = 1;
    // moduleConfig.telemetry.environment_screen_enabled = 1;
    // moduleConfig.telemetry.environment_update_interval = 45;

    if (!(moduleConfig.telemetry.environment_measurement_enabled || moduleConfig.telemetry.environment_screen_enabled)) {
        // If this module is not enabled, and the user doesn't want the display screen don't waste any OSThread time on it
        return disable();
    }

    if (firstTime) {
        // This is the first time the OSThread library has called this function, so do some setup
        firstTime = 0;

        if (moduleConfig.telemetry.environment_measurement_enabled) {
            LOG_INFO("Environment Telemetry: Initializing\n");
            // it's possible to have this module enabled, only for displaying values on the screen.
            // therefore, we should only enable the sensor loop if measurement is also enabled
            if (bmp085Sensor.hasSensor())
                result = bmp085Sensor.runOnce();
            if (bmp280Sensor.hasSensor())
                result = bmp280Sensor.runOnce();
            if (bme280Sensor.hasSensor())
                result = bme280Sensor.runOnce();
            if (bme680Sensor.hasSensor())
                result = bme680Sensor.runOnce();
            if (mcp9808Sensor.hasSensor())
                result = mcp9808Sensor.runOnce();
            if (shtc3Sensor.hasSensor())
                result = shtc3Sensor.runOnce();
            if (lps22hbSensor.hasSensor())
                result = lps22hbSensor.runOnce();
            if (sht31Sensor.hasSensor())
                result = sht31Sensor.runOnce();
            if (ina219Sensor.hasSensor())
                result = ina219Sensor.runOnce();
            if (ina260Sensor.hasSensor())
                result = ina260Sensor.runOnce();
<<<<<<< HEAD
            if (veml7700Sensor.hasSensor())
                result = veml7700Sensor.runOnce();
=======
            if (rcwl9620Sensor.hasSensor())
                result = rcwl9620Sensor.runOnce();
>>>>>>> cbf20e4c
        }
        return result;
    } else {
        // if we somehow got to a second run of this module with measurement disabled, then just wait forever
        if (!moduleConfig.telemetry.environment_measurement_enabled) {
            return disable();
        } else {
            if (bme680Sensor.hasSensor())
                result = bme680Sensor.runTrigger();
        }

        uint32_t now = millis();
        if (((lastSentToMesh == 0) ||
             ((now - lastSentToMesh) >= Default::getConfiguredOrDefaultMs(moduleConfig.telemetry.environment_update_interval))) &&
            airTime->isTxAllowedChannelUtil(config.device.role != meshtastic_Config_DeviceConfig_Role_SENSOR) &&
            airTime->isTxAllowedAirUtil()) {
            sendTelemetry();
            lastSentToMesh = now;
        } else if (((lastSentToPhone == 0) || ((now - lastSentToPhone) >= sendToPhoneIntervalMs)) &&
                   (service.isToPhoneQueueEmpty())) {
            // Just send to phone when it's not our time to send to mesh yet
            // Only send while queue is empty (phone assumed connected)
            sendTelemetry(NODENUM_BROADCAST, true);
            lastSentToPhone = now;
        }
    }
    return min(sendToPhoneIntervalMs, result);
}

bool EnvironmentTelemetryModule::wantUIFrame()
{
    return moduleConfig.telemetry.environment_screen_enabled;
}

float EnvironmentTelemetryModule::CelsiusToFahrenheit(float c)
{
    return (c * 9) / 5 + 32;
}

uint32_t GetTimeSinceMeshPacket(const meshtastic_MeshPacket *mp)
{
    uint32_t now = getTime();

    uint32_t last_seen = mp->rx_time;
    int delta = (int)(now - last_seen);
    if (delta < 0) // our clock must be slightly off still - not set from GPS yet
        delta = 0;

    return delta;
}

void EnvironmentTelemetryModule::drawFrame(OLEDDisplay *display, OLEDDisplayUiState *state, int16_t x, int16_t y)
{
    display->setTextAlignment(TEXT_ALIGN_LEFT);
    display->setFont(FONT_SMALL);

    if (lastMeasurementPacket == nullptr) {
        // If there's no valid packet, display "Environment"
        display->drawString(x, y, "Environment");
        display->drawString(x, y += fontHeight(FONT_SMALL), "No measurement");
        return;
    }

    // Decode the last measurement packet
    meshtastic_Telemetry lastMeasurement;
    uint32_t agoSecs = GetTimeSinceMeshPacket(lastMeasurementPacket);
    const char *lastSender = getSenderShortName(*lastMeasurementPacket);

    auto &p = lastMeasurementPacket->decoded;
    if (!pb_decode_from_bytes(p.payload.bytes, p.payload.size, &meshtastic_Telemetry_msg, &lastMeasurement)) {
        display->drawString(x, y, "Measurement Error");
        LOG_ERROR("Unable to decode last packet");
        return;
    }

    // Display "Env. From: ..." on its own
    display->drawString(x, y, "Env. From: " + String(lastSender) + "(" + String(agoSecs) + "s)");

    String last_temp = String(lastMeasurement.variant.environment_metrics.temperature, 0) + "°C";
    if (moduleConfig.telemetry.environment_display_fahrenheit) {
        last_temp = String(CelsiusToFahrenheit(lastMeasurement.variant.environment_metrics.temperature), 0) + "°F";
    }

    // Continue with the remaining details
    display->drawString(x, y += fontHeight(FONT_SMALL),
                        "Temp/Hum: " + last_temp + " / " +
                            String(lastMeasurement.variant.environment_metrics.relative_humidity, 0) + "%");

    if (lastMeasurement.variant.environment_metrics.barometric_pressure != 0) {
        display->drawString(x, y += fontHeight(FONT_SMALL),
                            "Press: " + String(lastMeasurement.variant.environment_metrics.barometric_pressure, 0) + "hPA");
    }

    if (lastMeasurement.variant.environment_metrics.voltage != 0) {
        display->drawString(x, y += fontHeight(FONT_SMALL),
                            "Volt/Cur: " + String(lastMeasurement.variant.environment_metrics.voltage, 0) + "V / " +
                                String(lastMeasurement.variant.environment_metrics.current, 0) + "mA");
    }
    if (lastMeasurement.variant.environment_metrics.iaq != 0) {
        display->drawString(x, y += fontHeight(FONT_SMALL), "IAQ: " + String(lastMeasurement.variant.environment_metrics.iaq));
    }
    if (lastMeasurement.variant.environment_metrics.distance != 0)
        display->drawString(x, y += fontHeight(FONT_SMALL),
                            "Water Level: " + String(lastMeasurement.variant.environment_metrics.distance, 0) + "mm");
}

bool EnvironmentTelemetryModule::handleReceivedProtobuf(const meshtastic_MeshPacket &mp, meshtastic_Telemetry *t)
{
    if (t->which_variant == meshtastic_Telemetry_environment_metrics_tag) {
#ifdef DEBUG_PORT
        const char *sender = getSenderShortName(mp);

        LOG_INFO("(Received from %s): barometric_pressure=%f, current=%f, gas_resistance=%f, relative_humidity=%f, "
<<<<<<< HEAD
                 "temperature=%f, voltage=%f, lux=%f, iaq=%i\n",
                 sender, t->variant.environment_metrics.barometric_pressure, t->variant.environment_metrics.current,
                 t->variant.environment_metrics.gas_resistance, t->variant.environment_metrics.relative_humidity,
                 t->variant.environment_metrics.temperature, t->variant.environment_metrics.voltage,
                 t->variant.environment_metrics.lux, t->variant.environment_metrics.iaq);
=======
                 "temperature=%f\n",
                 sender, t->variant.environment_metrics.barometric_pressure, t->variant.environment_metrics.current,
                 t->variant.environment_metrics.gas_resistance, t->variant.environment_metrics.relative_humidity,
                 t->variant.environment_metrics.temperature);
        LOG_INFO("(Received from %s): voltage=%f, IAQ=%d, distance=%f\n", sender, t->variant.environment_metrics.voltage,
                 t->variant.environment_metrics.iaq, t->variant.environment_metrics.distance);

>>>>>>> cbf20e4c
#endif
        // release previous packet before occupying a new spot
        if (lastMeasurementPacket != nullptr)
            packetPool.release(lastMeasurementPacket);

        lastMeasurementPacket = packetPool.allocCopy(mp);
    }

    return false; // Let others look at this message also if they want
}

bool EnvironmentTelemetryModule::sendTelemetry(NodeNum dest, bool phoneOnly)
{
    meshtastic_Telemetry m;
    bool valid = true;
    bool hasSensor = false;
    m.time = getTime();
    m.which_variant = meshtastic_Telemetry_environment_metrics_tag;

<<<<<<< HEAD
    if (sht31Sensor.hasSensor()) {
        valid = valid && sht31Sensor.getMetrics(&m);
        hasSensor = true;
        }
    if (lps22hbSensor.hasSensor()) {
        valid = valid && lps22hbSensor.getMetrics(&m);
        hasSensor = true;
        }
    if (shtc3Sensor.hasSensor()) {
        valid = valid && shtc3Sensor.getMetrics(&m);
        hasSensor = true;
        }
    if (bmp085Sensor.hasSensor()) {
        valid = valid && bmp085Sensor.getMetrics(&m);
        hasSensor = true;
        }
    if (bmp280Sensor.hasSensor()) {
        valid = valid && bmp280Sensor.getMetrics(&m);
        hasSensor = true;
        }
    if (bme280Sensor.hasSensor()) {
        valid = valid && bme280Sensor.getMetrics(&m);
        hasSensor = true;
        }
    if (bme680Sensor.hasSensor()) {
        valid = valid && bme680Sensor.getMetrics(&m);
        hasSensor = true;
        }
    if (mcp9808Sensor.hasSensor()) {
        valid = valid && mcp9808Sensor.getMetrics(&m);
        hasSensor = true;
        }
    if (ina219Sensor.hasSensor()) {
        valid = ina219Sensor.getMetrics(&m);
        hasSensor = true;
        }
    if (ina260Sensor.hasSensor()) {
        valid = valid && ina260Sensor.getMetrics(&m);
        hasSensor = true;
        }
    if (veml7700Sensor.hasSensor()) {
        valid = valid && veml7700Sensor.getMetrics(&m);
        hasSensor = true;
        }

    valid = valid && hasSensor;

    if (valid) {
        LOG_INFO("(Sending): barometric_pressure=%f, current=%f, gas_resistance=%f, relative_humidity=%f, temperature=%f, "
                 "voltage=%f, lux=%f, iaq=%i\n",
                 m.variant.environment_metrics.barometric_pressure, m.variant.environment_metrics.current,
                 m.variant.environment_metrics.gas_resistance, m.variant.environment_metrics.relative_humidity,
                 m.variant.environment_metrics.temperature, m.variant.environment_metrics.voltage,
                 m.variant.environment_metrics.lux, m.variant.environment_metrics.iaq);
=======
    m.variant.environment_metrics.barometric_pressure = 0;
    m.variant.environment_metrics.current = 0;
    m.variant.environment_metrics.gas_resistance = 0;
    m.variant.environment_metrics.relative_humidity = 0;
    m.variant.environment_metrics.temperature = 0;
    m.variant.environment_metrics.voltage = 0;
    m.variant.environment_metrics.iaq = 0;
    m.variant.environment_metrics.distance = 0;

    if (sht31Sensor.hasSensor())
        valid = sht31Sensor.getMetrics(&m);
    if (lps22hbSensor.hasSensor())
        valid = lps22hbSensor.getMetrics(&m);
    if (shtc3Sensor.hasSensor())
        valid = shtc3Sensor.getMetrics(&m);
    if (bmp085Sensor.hasSensor())
        valid = bmp085Sensor.getMetrics(&m);
    if (bmp280Sensor.hasSensor())
        valid = bmp280Sensor.getMetrics(&m);
    if (bme280Sensor.hasSensor())
        valid = bme280Sensor.getMetrics(&m);
    if (bme680Sensor.hasSensor())
        valid = bme680Sensor.getMetrics(&m);
    if (mcp9808Sensor.hasSensor())
        valid = mcp9808Sensor.getMetrics(&m);
    if (ina219Sensor.hasSensor())
        valid = ina219Sensor.getMetrics(&m);
    if (ina260Sensor.hasSensor())
        valid = ina260Sensor.getMetrics(&m);
    if (rcwl9620Sensor.hasSensor())
        valid = rcwl9620Sensor.getMetrics(&m);

    if (valid) {
        LOG_INFO("(Sending): barometric_pressure=%f, current=%f, gas_resistance=%f, relative_humidity=%f, temperature=%f\n",
                 m.variant.environment_metrics.barometric_pressure, m.variant.environment_metrics.current,
                 m.variant.environment_metrics.gas_resistance, m.variant.environment_metrics.relative_humidity,
                 m.variant.environment_metrics.temperature);
        LOG_INFO("(Sending): voltage=%f, IAQ=%d, distance=%f\n", m.variant.environment_metrics.voltage,
                 m.variant.environment_metrics.iaq, m.variant.environment_metrics.distance);
>>>>>>> cbf20e4c

        sensor_read_error_count = 0;

        meshtastic_MeshPacket *p = allocDataProtobuf(m);
        p->to = dest;
        p->decoded.want_response = false;
        if (config.device.role == meshtastic_Config_DeviceConfig_Role_SENSOR)
            p->priority = meshtastic_MeshPacket_Priority_RELIABLE;
        else
            p->priority = meshtastic_MeshPacket_Priority_BACKGROUND;
        // release previous packet before occupying a new spot
        if (lastMeasurementPacket != nullptr)
            packetPool.release(lastMeasurementPacket);

        lastMeasurementPacket = packetPool.allocCopy(*p);
        if (phoneOnly) {
            LOG_INFO("Sending packet to phone\n");
            service.sendToPhone(p);
        } else {
            LOG_INFO("Sending packet to mesh\n");
            service.sendToMesh(p, RX_SRC_LOCAL, true);

            if (config.device.role == meshtastic_Config_DeviceConfig_Role_SENSOR && config.power.is_power_saving) {
                LOG_DEBUG("Starting next execution in 5 seconds and then going to sleep.\n");
                sleepOnNextExecution = true;
                setIntervalFromNow(5000);
            }
        }
    }
    return valid;
}

#endif<|MERGE_RESOLUTION|>--- conflicted
+++ resolved
@@ -37,11 +37,8 @@
 SHTC3Sensor shtc3Sensor;
 LPS22HBSensor lps22hbSensor;
 SHT31Sensor sht31Sensor;
-<<<<<<< HEAD
 VEML7700Sensor veml7700Sensor;
-=======
 RCWL9620Sensor rcwl9620Sensor;
->>>>>>> cbf20e4c
 
 #define FAILED_STATE_SENSOR_READ_MULTIPLIER 10
 #define DISPLAY_RECEIVEID_MEASUREMENTS_ON_SCREEN true
@@ -100,13 +97,10 @@
                 result = ina219Sensor.runOnce();
             if (ina260Sensor.hasSensor())
                 result = ina260Sensor.runOnce();
-<<<<<<< HEAD
             if (veml7700Sensor.hasSensor())
                 result = veml7700Sensor.runOnce();
-=======
             if (rcwl9620Sensor.hasSensor())
                 result = rcwl9620Sensor.runOnce();
->>>>>>> cbf20e4c
         }
         return result;
     } else {
@@ -220,21 +214,14 @@
         const char *sender = getSenderShortName(mp);
 
         LOG_INFO("(Received from %s): barometric_pressure=%f, current=%f, gas_resistance=%f, relative_humidity=%f, "
-<<<<<<< HEAD
-                 "temperature=%f, voltage=%f, lux=%f, iaq=%i\n",
+                 "temperature=%f, lux=%f\n",
                  sender, t->variant.environment_metrics.barometric_pressure, t->variant.environment_metrics.current,
                  t->variant.environment_metrics.gas_resistance, t->variant.environment_metrics.relative_humidity,
-                 t->variant.environment_metrics.temperature, t->variant.environment_metrics.voltage,
-                 t->variant.environment_metrics.lux, t->variant.environment_metrics.iaq);
-=======
-                 "temperature=%f\n",
-                 sender, t->variant.environment_metrics.barometric_pressure, t->variant.environment_metrics.current,
-                 t->variant.environment_metrics.gas_resistance, t->variant.environment_metrics.relative_humidity,
-                 t->variant.environment_metrics.temperature);
+                 t->variant.environment_metrics.temperature, t->variant.environment_metrics.lux);
         LOG_INFO("(Received from %s): voltage=%f, IAQ=%d, distance=%f\n", sender, t->variant.environment_metrics.voltage,
                  t->variant.environment_metrics.iaq, t->variant.environment_metrics.distance);
 
->>>>>>> cbf20e4c
+#endif
 #endif
         // release previous packet before occupying a new spot
         if (lastMeasurementPacket != nullptr)
@@ -254,7 +241,6 @@
     m.time = getTime();
     m.which_variant = meshtastic_Telemetry_environment_metrics_tag;
 
-<<<<<<< HEAD
     if (sht31Sensor.hasSensor()) {
         valid = valid && sht31Sensor.getMetrics(&m);
         hasSensor = true;
@@ -288,7 +274,7 @@
         hasSensor = true;
         }
     if (ina219Sensor.hasSensor()) {
-        valid = ina219Sensor.getMetrics(&m);
+        valid = valid && ina219Sensor.getMetrics(&m);
         hasSensor = true;
         }
     if (ina260Sensor.hasSensor()) {
@@ -299,57 +285,20 @@
         valid = valid && veml7700Sensor.getMetrics(&m);
         hasSensor = true;
         }
-
+    if (rcwl9620Sensor.hasSensor()){
+        valid = valid && rcwl9620Sensor.getMetrics(&m);
+        hasSensor = true;
+    }
     valid = valid && hasSensor;
 
     if (valid) {
         LOG_INFO("(Sending): barometric_pressure=%f, current=%f, gas_resistance=%f, relative_humidity=%f, temperature=%f, "
-                 "voltage=%f, lux=%f, iaq=%i\n",
+                 "lux=%f\n",
                  m.variant.environment_metrics.barometric_pressure, m.variant.environment_metrics.current,
                  m.variant.environment_metrics.gas_resistance, m.variant.environment_metrics.relative_humidity,
-                 m.variant.environment_metrics.temperature, m.variant.environment_metrics.voltage,
-                 m.variant.environment_metrics.lux, m.variant.environment_metrics.iaq);
-=======
-    m.variant.environment_metrics.barometric_pressure = 0;
-    m.variant.environment_metrics.current = 0;
-    m.variant.environment_metrics.gas_resistance = 0;
-    m.variant.environment_metrics.relative_humidity = 0;
-    m.variant.environment_metrics.temperature = 0;
-    m.variant.environment_metrics.voltage = 0;
-    m.variant.environment_metrics.iaq = 0;
-    m.variant.environment_metrics.distance = 0;
-
-    if (sht31Sensor.hasSensor())
-        valid = sht31Sensor.getMetrics(&m);
-    if (lps22hbSensor.hasSensor())
-        valid = lps22hbSensor.getMetrics(&m);
-    if (shtc3Sensor.hasSensor())
-        valid = shtc3Sensor.getMetrics(&m);
-    if (bmp085Sensor.hasSensor())
-        valid = bmp085Sensor.getMetrics(&m);
-    if (bmp280Sensor.hasSensor())
-        valid = bmp280Sensor.getMetrics(&m);
-    if (bme280Sensor.hasSensor())
-        valid = bme280Sensor.getMetrics(&m);
-    if (bme680Sensor.hasSensor())
-        valid = bme680Sensor.getMetrics(&m);
-    if (mcp9808Sensor.hasSensor())
-        valid = mcp9808Sensor.getMetrics(&m);
-    if (ina219Sensor.hasSensor())
-        valid = ina219Sensor.getMetrics(&m);
-    if (ina260Sensor.hasSensor())
-        valid = ina260Sensor.getMetrics(&m);
-    if (rcwl9620Sensor.hasSensor())
-        valid = rcwl9620Sensor.getMetrics(&m);
-
-    if (valid) {
-        LOG_INFO("(Sending): barometric_pressure=%f, current=%f, gas_resistance=%f, relative_humidity=%f, temperature=%f\n",
-                 m.variant.environment_metrics.barometric_pressure, m.variant.environment_metrics.current,
-                 m.variant.environment_metrics.gas_resistance, m.variant.environment_metrics.relative_humidity,
-                 m.variant.environment_metrics.temperature);
+                 m.variant.environment_metrics.temperature, m.variant.environment_metrics.lux);
         LOG_INFO("(Sending): voltage=%f, IAQ=%d, distance=%f\n", m.variant.environment_metrics.voltage,
                  m.variant.environment_metrics.iaq, m.variant.environment_metrics.distance);
->>>>>>> cbf20e4c
 
         sensor_read_error_count = 0;
 
