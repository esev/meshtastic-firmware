--- conflicted
+++ resolved
@@ -157,15 +157,9 @@
     config.has_power = true;
     config.has_network = true;
     config.has_bluetooth = true;
-
-<<<<<<< HEAD
-    config.lora.region = Config_LoRaConfig_RegionCode_Unset;
-    config.lora.modem_preset = Config_LoRaConfig_ModemPreset_LongFast;
-    config.lora.hop_limit = HOP_RELIABLE;
-=======
     config.lora.region = Config_LoRaConfig_RegionCode_UNSET;
     config.lora.modem_preset = Config_LoRaConfig_ModemPreset_LONG_FAST;
->>>>>>> e375a846
+    config.lora.hop_limit = HOP_RELIABLE;
     resetRadioConfig();
     strncpy(config.network.ntp_server, "0.pool.ntp.org", 32);
     // FIXME: Default to bluetooth capability of platform as default
