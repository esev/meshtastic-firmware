/*

TTGO T-BEAM Tracker for The Things Network

Copyright (C) 2018 by Xose Pérez <xose dot perez at gmail dot com>

This code requires LMIC library by Matthijs Kooijman
https://github.com/matthijskooijman/arduino-lmic

This program is free software: you can redistribute it and/or modify
it under the terms of the GNU General Public License as published by
the Free Software Foundation, either version 3 of the License, or
(at your option) any later version.

This program is distributed in the hope that it will be useful,
but WITHOUT ANY WARRANTY; without even the implied warranty of
MERCHANTABILITY or FITNESS FOR A PARTICULAR PURPOSE.  See the
GNU General Public License for more details.

You should have received a copy of the GNU General Public License
along with this program.  If not, see <http://www.gnu.org/licenses/>.

*/

#pragma once

#include <Arduino.h>
// -----------------------------------------------------------------------------
// Version
// -----------------------------------------------------------------------------

// If app version is not specified we assume we are not being invoked by the build script
#ifndef APP_VERSION
#error APP_VERSION must be set by the build environment
#endif

// If app version is not specified we assume we are not being invoked by the build script
#ifndef HW_VERSION
#error HW_VERSION, and HW_VERSION_countryname must be set by the build environment
#endif

// -----------------------------------------------------------------------------
// Configuration
// -----------------------------------------------------------------------------

// If we are using the JTAG port for debugging, some pins must be left free for that (and things like GPS have to be disabled)
// we don't support jtag on the ttgo - access to gpio 12 is a PITA
#ifdef ARDUINO_HELTEC_WIFI_LORA_32_V2
//#define USE_JTAG
#endif

#define REQUIRE_RADIO true // If true, we will fail to start if the radio is not found

/// Convert a preprocessor name into a quoted string
#define xstr(s) str(s)
#define str(s) #s

/// Convert a preprocessor name into a quoted string and if that string is empty use "unset"
#define optstr(s) (xstr(s)[0] ? xstr(s) : "unset")

#ifdef PORTDUINO

#define NO_ESP32 // Don't use ESP32 libs (mainly bluetooth)

#elif defined(NRF52_SERIES) // All of the NRF52 targets are configured using variant.h, so this section shouldn't need to be
// board specific

//
// Standard definitions for NRF52 targets
//

#define NO_ESP32 // Don't use ESP32 libs (mainly bluetooth)

// We bind to the GPS using variant.h instead for this platform (Serial1)

#define LED_PIN PIN_LED1 // LED1 on nrf52840-DK

// If the variant filed defines as standard button
#ifdef PIN_BUTTON1
#define BUTTON_PIN PIN_BUTTON1
#endif

#ifdef PIN_BUTTON2
#define BUTTON_PIN_ALT PIN_BUTTON2
#endif

// FIXME, use variant.h defs for all of this!!! (even on the ESP32 targets)
#elif defined(CubeCell_BoardPlus)

//
// Standard definitions for CubeCell targets
//

#define NO_ESP32 // Don't use ESP32 libs (mainly bluetooth)

#define LED_PIN -1 // FIXME totally bogus
#define BUTTON_PIN -1

#else

//
// Standard definitions for ESP32 targets
//

#define HAS_WIFI

#define GPS_SERIAL_NUM 1
#define GPS_RX_PIN 34
#ifdef USE_JTAG
#define GPS_TX_PIN -1
#else
#define GPS_TX_PIN 12
#endif

// -----------------------------------------------------------------------------
// LoRa SPI
// -----------------------------------------------------------------------------

// NRF52 boards will define this in variant.h
#ifndef RF95_SCK
#define RF95_SCK 5
#define RF95_MISO 19
#define RF95_MOSI 27
#define RF95_NSS 18
#endif

#endif

//
// Standard definitions for !ESP32 targets
//

#ifdef NO_ESP32
// Nop definition for these attributes - not used on NRF52
#define EXT_RAM_ATTR
#define IRAM_ATTR
#define RTC_DATA_ATTR
#endif

// -----------------------------------------------------------------------------
// OLED
// -----------------------------------------------------------------------------

#define SSD1306_ADDRESS 0x3C
#define ST7567_ADDRESS 0x3F

// The SH1106 controller is almost, but not quite, the same as SSD1306
// Define this if you know you have that controller or your "SSD1306" misbehaves.
//#define USE_SH1106

// Flip the screen upside down by default as it makes more sense on T-BEAM
// devices. Comment this out to not rotate screen 180 degrees.
#define SCREEN_FLIP_VERTICALLY

// Define if screen should be mirrored left to right
// #define SCREEN_MIRROR

// -----------------------------------------------------------------------------
// GPS
// -----------------------------------------------------------------------------

#define GPS_BAUDRATE 9600

#if defined(TBEAM_V10)
// This string must exactly match the case used in release file names or the android updater won't work
#define HW_VENDOR HardwareModel_TBEAM

// #define BUTTON_NEED_PULLUP // if set we need to turn on the internal CPU pullup during sleep

#define I2C_SDA 21
#define I2C_SCL 22

#define BUTTON_PIN 38     // The middle button GPIO on the T-Beam
#define BUTTON_PIN_ALT 13 // Alternate GPIO for an external button if needed

#define LED_INVERTED 1
#define LED_PIN 4 // Newer tbeams (1.1) have an extra led on GPIO4

// TTGO uses a common pinout for their SX1262 vs RF95 modules - both can be enabled and we will probe at runtime for RF95 and if
// not found then probe for SX1262
#define USE_RF95
#define USE_SX1262

#define LORA_DIO0 26 // a No connect on the SX1262 module
#define LORA_RESET 23
#define LORA_DIO1 33 // SX1262 IRQ
#define LORA_DIO2 32 // SX1262 BUSY
#define LORA_DIO3    // Not connected on PCB, but internally on the TTGO SX1262, if DIO3 is high the TXCO is enabled

#ifdef USE_SX1262
#define SX1262_CS RF95_NSS // FIXME - we really should define LORA_CS instead
#define SX1262_DIO1 LORA_DIO1
#define SX1262_BUSY LORA_DIO2
#define SX1262_RESET LORA_RESET
#define SX1262_E22 // Not really an E22 but TTGO seems to be trying to clone that
// Internally the TTGO module hooks the SX1262-DIO2 in to control the TX/RX switch (which is the default for the sx1262interface
// code)
#endif

// Leave undefined to disable our PMU IRQ handler.  DO NOT ENABLE THIS because the pmuirq can cause sperious interrupts
// and waking from light sleep
// #define PMU_IRQ 35
#define AXP192_SLAVE_ADDRESS 0x34

#elif defined(TBEAM_V07)
// This string must exactly match the case used in release file names or the android updater won't work
#define HW_VENDOR HardwareModel_TBEAM0p7

// #define BUTTON_NEED_PULLUP // if set we need to turn on the internal CPU pullup during sleep

#define I2C_SDA 21
#define I2C_SCL 22

#define BUTTON_PIN 39
#define BATTERY_PIN 35 // A battery voltage measurement pin, voltage divider connected here to measure battery voltage

#define USE_RF95
#define LORA_DIO0 26 // a No connect on the SX1262 module
#define LORA_RESET 23
#define LORA_DIO1 33 // Not really used
#define LORA_DIO2 32 // Not really used

// This board has different GPS pins than all other boards
#undef GPS_RX_PIN
#undef GPS_TX_PIN
#define GPS_RX_PIN 12
#define GPS_TX_PIN 15

#elif defined(ARDUINO_HELTEC_WIFI_LORA_32_V2)
// This string must exactly match the case used in release file names or the android updater won't work
#define HW_VENDOR HardwareModel_HELTEC

// the default ESP32 Pin of 15 is the Oled SCL, set to 36 and 37 and works fine.
// Tested on Neo6m module.
#undef GPS_RX_PIN
#undef GPS_TX_PIN
#define GPS_RX_PIN 36
#define GPS_TX_PIN 37

#ifndef USE_JTAG  // gpio15 is TDO for JTAG, so no I2C on this board while doing jtag
#define I2C_SDA 4 // I2C pins for this board
#define I2C_SCL 15
#endif

#define RESET_OLED 16 // If defined, this pin will be used to reset the display controller

#define VEXT_ENABLE 21 // active low, powers the oled display and the lora antenna boost
#define LED_PIN 25     // If defined we will blink this LED
#define BUTTON_PIN 0   // If defined, this will be used for user button presses

#define USE_RF95
#define LORA_DIO0 26 // a No connect on the SX1262 module
#ifndef USE_JTAG
#define LORA_RESET 14
#endif
#define LORA_DIO1 35 // Not really used
#define LORA_DIO2 34 // Not really used

#elif defined(TLORA_V1)
// This string must exactly match the case used in release file names or the android updater won't work
#define HW_VENDOR HardwareModel_TLORA_V1
#undef GPS_RX_PIN
#undef GPS_TX_PIN
#define GPS_RX_PIN 36
#define GPS_TX_PIN 37

#define I2C_SDA 4 // I2C pins for this board
#define I2C_SCL 15

#define RESET_OLED 16 // If defined, this pin will be used to reset the display controller

// #define VEXT_ENABLE 21 // active low, powers the oled display and the lora antenna boost
#define LED_PIN 2     // If defined we will blink this LED
#define BUTTON_PIN 0  // If defined, this will be used for user button presses
#define BUTTON_NEED_PULLUP

#define USE_RF95
#define LORA_DIO0 26 // a No connect on the SX1262 module
#define LORA_RESET 14
#define LORA_DIO1 35 // Not really used
#define LORA_DIO2 34 // Not really used

#elif defined(TLORA_V2)
// This string must exactly match the case used in release file names or the android updater won't work
#define HW_VENDOR HardwareModel_TLORA_V2

#undef GPS_RX_PIN
#undef GPS_TX_PIN
#define GPS_RX_PIN 36
#define GPS_TX_PIN 13 // per @eugene

#define BATTERY_PIN 35 // A battery voltage measurement pin, voltage divider connected here to measure battery voltage

#define I2C_SDA 21 // I2C pins for this board
#define I2C_SCL 22

#define RESET_OLED 16 // If defined, this pin will be used to reset the display controller

#define VEXT_ENABLE 21 // active low, powers the oled display and the lora antenna boost
#define LED_PIN 25     // If defined we will blink this LED
#define BUTTON_PIN                                                                                                               \
    0 // If defined, this will be used for user button presses, if your board doesn't have a physical switch, you can wire one
      // between this pin and ground
#define BUTTON_NEED_PULLUP

#define USE_RF95
#define LORA_DIO0 26 // a No connect on the SX1262 module
#define LORA_RESET 14
#define LORA_DIO1 35 // Not really used
#define LORA_DIO2 34 // Not really used

#elif defined(TLORA_V1_3)
// This string must exactly match the case used in release file names or the android updater won't work
#define HW_VENDOR HardwareModel_TLORA_V1p3

#undef GPS_RX_PIN
#undef GPS_TX_PIN
#define GPS_RX_PIN 36
#define GPS_TX_PIN 13 // per @eugene

#define BATTERY_PIN 35 // A battery voltage measurement pin, voltage divider connected here to measure battery voltage

#define I2C_SDA 4 // I2C pins for this board
#define I2C_SCL 15

#define RESET_OLED 16 // If defined, this pin will be used to reset the display controller

#define VEXT_ENABLE 21 // active low, powers the oled display and the lora antenna boost
#define LED_PIN 25     // If defined we will blink this LED
#define BUTTON_PIN 36
#define BUTTON_NEED_PULLUP

#define USE_RF95
#define LORA_DIO0 26 // a No connect on the SX1262 module
#define LORA_RESET 14
#define LORA_DIO1 35 // Not really used
#define LORA_DIO2 34 // Not really used

#elif defined(TLORA_V2_1_16)
// This string must exactly match the case used in release file names or the android updater won't work
#define HW_VENDOR HardwareModel_TLORA_V2_1p6_

#undef GPS_RX_PIN
#undef GPS_TX_PIN
#define GPS_RX_PIN 36
#define GPS_TX_PIN 13

#define BATTERY_PIN 35 // A battery voltage measurement pin, voltage divider connected here to measure battery voltage

#define I2C_SDA 21 // I2C pins for this board
#define I2C_SCL 22

#define RESET_OLED 16 // If defined, this pin will be used to reset the display controller

#define VEXT_ENABLE 21 // active low, powers the oled display and the lora antenna boost
#define LED_PIN 25     // If defined we will blink this LED
#define BUTTON_PIN 12  // If defined, this will be used for user button presses,

#define BUTTON_NEED_PULLUP

#define USE_RF95
#define LORA_DIO0 26 // a No connect on the SX1262 module
#define LORA_RESET 14
#define LORA_DIO1 35 // Not really used
#define LORA_DIO2 34 // Not really used

#elif defined(GENIEBLOCKS)
// This string must exactly match the case used in release file names or the android updater won't work
#define HW_VENDOR HardwareModel_GENIEBLOCKS
#undef GPS_RX_PIN
#undef GPS_TX_PIN
#define GPS_RX_PIN 5
#define GPS_TX_PIN 18
#define GPS_RESET_N 10
#define GPS_EXTINT 23 // On MAX-M8 module pin name is EXTINT. On L70 module pin name is STANDBY.

#define BATTERY_PIN 39    // A battery voltage measurement pin, voltage divider connected here to measure battery voltage
#define BATTERY_EN_PIN 14 // Voltage voltage divider enable pin connected to mosfet

#define I2C_SDA 4 // I2C pins for this board
#define I2C_SCL 2

#define LED_PIN 12 // If defined we will blink this LED
//#define BUTTON_PIN 36  // If defined, this will be used for user button presses (ToDo problem on that line on debug screen -->
//Long press start!) #define BUTTON_NEED_PULLUP //GPIOs 34 to 39 are GPIs – input only pins. These pins don’t have internal
//pull-ups or pull-down resistors.

#define USE_RF95
#define LORA_DIO0 38 // a No connect on the SX1262 module
#define LORA_RESET 9

#define RF95_SCK 22
#define RF95_MISO 19
#define RF95_MOSI 13
#define RF95_NSS 21

#endif

#ifdef ARDUINO_NRF52840_PCA10056

// This string must exactly match the case used in release file names or the android updater won't work
#define HW_VENDOR HardwareModel_NRF52840DK

// This board uses 0 to be mean LED on
#undef LED_INVERTED
#define LED_INVERTED 1

#elif defined(ARDUINO_NRF52840_PPR)

#define HW_VENDOR HardwareModel_PPR

#elif NRF52_SERIES

<<<<<<< HEAD
#ifndef HW_VENDOR
#define HW_VENDOR "nrf52unknown" // FIXME - unknown nrf52 board
#endif
=======
#define HW_VENDOR HardwareModel_NRF52_UNKNOWN
>>>>>>> 449a3959

#elif PORTDUINO

#define HW_VENDOR HardwareModel_PORTDUINO

#define USE_SIM_RADIO

#define USE_RF95
#define LORA_DIO0 26 // a No connect on the SX1262 module
#define LORA_RESET RADIOLIB_NC
#define LORA_DIO1 33 // Not really used
#define LORA_DIO2 32 // Not really used

// Fake SPI device selections
#define RF95_SCK 5
#define RF95_MISO 19
#define RF95_MOSI 27
#define RF95_NSS RADIOLIB_NC // the ch341f spi controller does CS for us

#endif

// DEBUG LED
#ifndef LED_INVERTED
#define LED_INVERTED 0 // define as 1 if LED is active low (on)
#endif

#ifdef USE_RF95
#define RF95_RESET LORA_RESET
#define RF95_IRQ LORA_DIO0  // on SX1262 version this is a no connect DIO0
#define RF95_DIO1 LORA_DIO1 // Note: not really used for RF95
#define RF95_DIO2 LORA_DIO2 // Note: not really used for RF95
#endif

// -----------------------------------------------------------------------------
// DEBUG
// -----------------------------------------------------------------------------

#ifdef CONSOLE_MAX_BAUD
#define SERIAL_BAUD CONSOLE_MAX_BAUD
#else
#define SERIAL_BAUD 921600 // Serial debug baud rate
#endif

#include "SerialConsole.h"

#define DEBUG_PORT console // Serial debug port



// What platforms should use SEGGER?
#ifdef NRF52_SERIES

// Always include the SEGGER code on NRF52 - because useful for debugging
#include "SEGGER_RTT.h"

// The channel we send stdout data to
#define SEGGER_STDOUT_CH 0

// Debug printing to segger console
#define SEGGER_MSG(...) SEGGER_RTT_printf(SEGGER_STDOUT_CH, __VA_ARGS__)

// If we are not on a NRF52840 (which has built in USB-ACM serial support) and we don't have serial pins hooked up, then we MUST
// use SEGGER for debug output
#if !defined(PIN_SERIAL_RX) && !defined(NRF52840_XXAA)
// No serial ports on this board - ONLY use segger in memory console
#define USE_SEGGER
#endif

#else
#define SERIAL0_RX_GPIO 3 // Always GPIO3 on ESP32
#endif

#ifdef USE_SEGGER
#define DEBUG_MSG(...) SEGGER_RTT_printf(0, __VA_ARGS__)
#else
#ifdef DEBUG_PORT
#define DEBUG_MSG(...) DEBUG_PORT.logDebug(__VA_ARGS__)
#else
#define DEBUG_MSG(...)
#endif
#endif

// -----------------------------------------------------------------------------
// AXP192 (Rev1-specific options)
// -----------------------------------------------------------------------------

#define GPS_POWER_CTRL_CH 3
#define LORA_POWER_CTRL_CH 2

// Default Bluetooth PIN
#define defaultBLEPin 123456<|MERGE_RESOLUTION|>--- conflicted
+++ resolved
@@ -411,13 +411,9 @@
 
 #elif NRF52_SERIES
 
-<<<<<<< HEAD
 #ifndef HW_VENDOR
-#define HW_VENDOR "nrf52unknown" // FIXME - unknown nrf52 board
-#endif
-=======
 #define HW_VENDOR HardwareModel_NRF52_UNKNOWN
->>>>>>> 449a3959
+#endif
 
 #elif PORTDUINO
 
